import numpy as np
cimport numpy as np
cimport cython
from scipy.optimize import newton
#from libc.math cimport fabs

<<<<<<< HEAD
=======
# as best as KRB can tell, the function _brentq is in c.
# not sure what, if anything I need to do to 
from scipy.optimize._zeros import _brentq as brentq

>>>>>>> 3dcef9cc
DTYPE_FLOAT = np.double
ctypedef np.double_t DTYPE_FLOAT_t

DTYPE_INT = np.int
ctypedef np.int_t DTYPE_INT_t


cdef extern from "math.h":
    double fabs(double x) nogil
    double pow(double x, double y) nogil
    
@cython.boundscheck(False)
def erode_avoiding_pits(np.ndarray[DTYPE_INT_t, ndim=1] src_nodes,
                        np.ndarray[DTYPE_INT_t, ndim=1] dst_nodes,
                        np.ndarray[DTYPE_FLOAT_t, ndim=1] node_z,
                        np.ndarray[DTYPE_FLOAT_t, ndim=1] node_dz):
    """Erode node elevations while avoiding creating pits.

    Parameters
    ----------
    src_nodes : array_like
        Ordered upstream node ids.
    dst_nodes : array_like
        Node ids of nodes receiving flow.
    node_z : array_like
        Node elevations.
    node_dz : array_like
        Node erosion rates.
    """
    cdef unsigned int n_nodes = src_nodes.size
    cdef double z_src_after
    cdef double z_dst_after
    cdef unsigned int src_id
    cdef unsigned int dst_id
    cdef unsigned int i

    for i in range(n_nodes):
        src_id = src_nodes[i]
        dst_id = dst_nodes[src_id]

        z_src_after = node_z[src_id] - node_dz[src_id]
        z_dst_after = node_z[dst_id] - node_dz[dst_id]

        if z_src_after < z_dst_after:
            node_dz[src_id] = (node_z[src_id] - z_dst_after) * 0.999999


def erode_with_link_alpha_varthresh(np.ndarray[DTYPE_INT_t, ndim=1] src_nodes,
                                    np.ndarray[DTYPE_INT_t, ndim=1] dst_nodes,
                                    np.ndarray[DTYPE_FLOAT_t, ndim=1] threshsxdt,
                                    np.ndarray[DTYPE_FLOAT_t, ndim=1] alpha,
                                    DTYPE_FLOAT_t n,
                                    np.ndarray[DTYPE_FLOAT_t, ndim=1] z):
    """Erode node elevations using alpha scaled by link length.

    Parameters
    ----------
    src_nodes : array_like
        Ordered upstream node ids.
    dst_nodes : array_like
        Node ids of nodes receiving flow.
    threshsxdt : array_like
        Incision thresholds at nodes multiplied by the timestep.
    alpha : array_like
        Erosion factor scaled by link length to the *n - 1*.
    n : float
        Exponent.
    z : array_like
        Node elevations.
    """
    cdef unsigned int n_nodes = src_nodes.size
    cdef unsigned int src_id
    cdef unsigned int dst_id
    cdef unsigned int i
    cdef double threshxdt
    cdef double z_diff
    cdef double prev_z
    cdef double next_z
    cdef double f
    cdef double excess_thresh

    for i in range(n_nodes):
        src_id = src_nodes[i]
        dst_id = dst_nodes[src_id]
        threshxdt = threshsxdt[i]

        if src_id != dst_id and z[src_id] > z[dst_id]:
            next_z = z[src_id]
            prev_z = 0.
            niter = 0

            while True:
                niter += 1
                if niter > 40:
                    print('===============')
                    print(z[src_id])
                    print(z[dst_id])
                    print(next_z)
                    print(z_diff)
                    print(f)
                    print(alpha[src_id])
                assert niter < 50, 'failure to converge in SP solver'
                z_diff = next_z - z[dst_id]
                f = alpha[src_id] * pow(z_diff, n - 1.)
                excess_thresh = f * z_diff - threshxdt
                if excess_thresh < 0.:
                    excess_thresh = 0.
                next_z = next_z - ((next_z - z[src_id] + excess_thresh) /
                                   (1. + n * f))
                if next_z < z[dst_id]:
                    next_z = z[dst_id] + 1.e-15  # maintain connectivity
                if next_z != 0.:
                    if fabs((next_z - prev_z)/next_z) < 1.48e-08 or n == 1.:
                        break
                else:
                    break

                prev_z = next_z;

            if next_z < z[src_id]:
                z[src_id] = next_z


def erode_with_link_alpha_fixthresh(np.ndarray[DTYPE_INT_t, ndim=1] src_nodes,
                                    np.ndarray[DTYPE_INT_t, ndim=1] dst_nodes,
                                    DTYPE_FLOAT_t threshxdt,
                                    np.ndarray[DTYPE_FLOAT_t, ndim=1] alpha,
                                    DTYPE_FLOAT_t n,
                                    np.ndarray[DTYPE_FLOAT_t, ndim=1] z):
    """Erode node elevations using alpha scaled by link length.

    Parameters
    ----------
    src_nodes : array_like
        Ordered upstream node ids.
    dst_nodes : array_like
        Node ids of nodes receiving flow.
    threshxdt : float
        The (spatially uniform) incision threshold multiplied by the timestep.
    alpha : array_like
        Erosion factor scaled by link length to the *n - 1*.
    n : float
        Exponent.
    z : array_like
        Node elevations.
    """
    cdef unsigned int n_nodes = src_nodes.size
    cdef unsigned int src_id
    cdef unsigned int dst_id
    cdef unsigned int i
    cdef unsigned int niter
    cdef double z_diff
    cdef double prev_z
    cdef double next_z
    cdef double f
    cdef double excess_thresh

    for i in range(n_nodes):
        src_id = src_nodes[i]
        dst_id = dst_nodes[src_id]

        if src_id != dst_id and z[src_id] > z[dst_id]:
            next_z = z[src_id]
            prev_z = 0.
            niter = 0

            while True:
                niter += 1
                if niter > 40:
                    print('===============')
                    print(z[src_id])
                    print(z[dst_id])
                    print(next_z)
                    print(z_diff)
                    print(f)
                    print(alpha[src_id])
                assert niter < 50, 'failure to converge in SP solver'
                z_diff = next_z - z[dst_id]
                f = alpha[src_id] * pow(z_diff, n - 1.)
                excess_thresh = f * z_diff - threshxdt
                if excess_thresh < 0.:
                    excess_thresh = 0.
                next_z = next_z - ((next_z - z[src_id] + excess_thresh) /
                                   (1. + n * f))
                if next_z < z[dst_id]:
                   next_z = z[dst_id] + 1.e-15  # maintain connectivity
                if next_z != 0.:
                    if fabs((next_z - prev_z)/next_z) < 1.48e-08 or n == 1.:
                        break
                else:
                    break

                prev_z = next_z;

            if next_z < z[src_id]:
                z[src_id] = next_z
                
<<<<<<< HEAD
def smooth_stream_power_eroder_solver(np.ndarray[DTYPE_INT_t, ndim=1] src_nodes,
                                      np.ndarray[DTYPE_INT_t, ndim=1] dst_nodes,
                                      np.ndarray[DTYPE_FLOAT_t, ndim=1] z,
                                      np.ndarray[DTYPE_FLOAT_t, ndim=1] alpha,
                                      np.ndarray[DTYPE_FLOAT_t, ndim=1] gamma,
                                      np.ndarray[DTYPE_FLOAT_t, ndim=1] delta):
    """
    Erode node elevations for SmoothStreamPower eroder.  

=======
def brent_method_erode_variable_threshold(np.ndarray[DTYPE_INT_t, ndim=1] src_nodes,
                                          np.ndarray[DTYPE_INT_t, ndim=1] dst_nodes,
                                          np.ndarray[DTYPE_FLOAT_t, ndim=1] threshsxdt,
                                          np.ndarray[DTYPE_FLOAT_t, ndim=1] alpha,
                                          DTYPE_FLOAT_t n,
                                          np.ndarray[DTYPE_FLOAT_t, ndim=1] z):
    """Erode node elevations using Brent's method for stability.

    The alpha value is given as 
    
    alpha = delta_t*K * (rainfall_intensity*A)**m/(delta_x**n)
    
    It will be multiplied by the value:
        (z_node(t) - z_downstream(t+delta_t))**(n-1)
        
    to become the alpha value defined below in the function used in erode_fun
    used in the root-finding operation. 
    
>>>>>>> 3dcef9cc
    Parameters
    ----------
    src_nodes : array_like
        Ordered upstream node ids.
    dst_nodes : array_like
        Node ids of nodes receiving flow.
<<<<<<< HEAD
    z : array_like
        Node elevations.
    alpha : array_like
        Parameter = K A^m dt / L (nondimensional) at all nodes
    gamma : array_like
        Parameter = omega_c * dt (dimension of L, because omega_c [=] L/T)
    delta : array_like
        Parameter = K A^m / (L * wc) [=] L^{-1} (so d * z [=] [-])
    """
    # define internal variables
=======
    threshsxdt : array_like
        Incision thresholds at nodes multiplied by the timestep.
    alpha : array_like
        Erosion factor. 
    n : float
        Exponent.
    z : array_like
        Node elevations.
    """     

    # define internally used variables. 
>>>>>>> 3dcef9cc
    cdef unsigned int n_nodes = src_nodes.size
    cdef unsigned int src_id
    cdef unsigned int dst_id
    cdef unsigned int i
<<<<<<< HEAD
    cdef double epsilon
    
    # loop through nodes from bottom of the stream network. 
    for i in range(len(src_nodes)):
        
        # get the node ids of the source and reciever. 
        src_id = src_nodes[i]
        dst_id = dst_nodes[src_id]
                    
        # if the node doesn't drain to iteself and the source is above the 
        # reciever, continue. 
        if src_id != dst_id and z[src_id] > z[dst_id]:
            
            # calculate epsilon
            epsilon = (alpha[src_id] * z[dst_id]
                       + gamma[src_id] + z[src_id])
            
            # calculate new z using newton's method. 
            z[src_id] = newton(smooth_stream_power_erosion_equation, 
                               z[src_id],
                               fprime=smooth_stream_power_erosion_prime,
                               args=(alpha[src_id],
                                     z[dst_id],
                                     gamma[src_id],
                                     delta[src_id],
                                     epsilon)) 
        # nothing needs to be returned as this method updates z. 
            
def smooth_stream_power_erosion_equation(DTYPE_FLOAT_t x, 
                                         DTYPE_FLOAT_t a, 
                                         DTYPE_FLOAT_t b, 
                                         DTYPE_FLOAT_t c, 
                                         DTYPE_FLOAT_t d, 
                                         DTYPE_FLOAT_t e):
    """Equation for elevation of a node at timestep t+1 for SmoothStreamPower.
=======
    cdef double z_old
    cdef double z_downstream
    cdef double thresholddt
    cdef double z_diff_old
    cdef double z_diff
    cdef double alpha_param
    cdef double beta_param
    cdef double check_function
    cdef double x
                
    # Loop through nodes. 
    for i in range(n_nodes):
        
        # get IDs for source and reciever nodes
        src_id = src_nodes[i]
        dst_id = dst_nodes[src_id]
        
        # if a node does not flow to itself, and the source node is above the 
        # destination node
        if src_id != dst_id and z[src_id] > z[dst_id]:
             
            # Get values for z at present node and present time, 
            # and z downstream at t + delta t (which should have been 
            # previously solved for)
            z_old = z[src_id]
            z_downstream = z[dst_id]
            
            # Get the threshold value. In this function, it is spatially variable
            thresholddt = threshsxdt[src_id]
       
            # calculate the difference between z_old and z_downstream
            z_diff_old = z_old - z_downstream
            
            # using z_diff_old, calculate the alpha paramter of Braun and
            # Willet by calculating alpha times z
        
            alpha_param = alpha[src_id] * pow(z_diff_old, n-1.0)
                
            # Calculate the beta parameter that accounts for the possible 
            # presence of a threshold.             
            beta_param = thresholddt / z_diff_old
                
            # check if the threshold has been exceeded by passing a value of
            # x = 1 to the erode_fn. If this returns a value of less than
            # zero, this means that the the maximum possible slope value  does 
            # not produce stream power needed to exceed the erosion threshold
            check_function = erode_fn(1, alpha_param, beta_param, n)
            
            # if the threshold was not exceeded do not change the elevation,
            # otherwise calculate the erosion rate
            if check_function > 0:
                # if the threshold was exceeded, then there will be a zero
                # between x = 0 and x= 1
                
                # solve using brentq, which requires a zero to exist 
                # in between the two end values
                
                # if n is 1, finding x has an analytical solution. Otherwise,
                # use the the numerical solution given by root finding
                if n != 1.0:
                    
                    # The threshold values passed here are the defaults if one
                    # were to import brentq from scipy.optimize
                    x = brentq(erode_fn, 
                                       0.0, 1.0, 
                                       1e-12,4.4408920985006262e-16, 
                                       100, 
                                       (alpha_param, beta_param, n),
                                       False,
                                       True)
                    
                else:
                    # Analytical solution
                    x = (1.0 + beta_param)/(1.0 + alpha_param)
                
                # If x is provided as a value greater than zero, calculate 
                # z at t=t+delta_t useing the values of x, z_downstream and 
                # z_old as given by the definition of x (see erode_fn for 
                # details). If x is equal to zero, set it as just slightly 
                # higher than x_downstream. 
                if x>0:
                    z[src_id] = z_downstream + x * (z_old - z_downstream)
                else:
                    z[src_id] = z_downstream + 1.0e-15
                    
                # Nothing is returned from this function as it serves to update
                # the array z. 
               
                
def brent_method_erode_fixed_threshold(np.ndarray[DTYPE_INT_t, ndim=1] src_nodes,
                                       np.ndarray[DTYPE_INT_t, ndim=1] dst_nodes,
                                       DTYPE_FLOAT_t threshsxdt,
                                       np.ndarray[DTYPE_FLOAT_t, ndim=1] alpha,
                                       DTYPE_FLOAT_t n,
                                       np.ndarray[DTYPE_FLOAT_t, ndim=1] z):
    
    """Erode node elevations.
    
    The alpha value is given as 
    
    alpha = delta_t*K * (rainfall_intensity*A)**m/(delta_x**n)
    
    It will be multiplied by the value:
        (z_node(t) - z_downstream(t+delta_t))**(n-1)
        
    to become the alpha value defined below in the function used in erode_fun
    used in the root-finding operation. 
    
    Parameters
    ----------
    src_nodes : array_like
        Ordered upstream node ids.
    dst_nodes : array_like
        Node ids of nodes receiving flow.
    threshsxdt : float
        Incision thresholds at nodes multiplied by the timestep.
    alpha : array_like
        Erosion factor.
    n : float
        Exponent.
    z : array_like
        Node elevations.
    """     
    # define internally used variables.
    cdef unsigned int n_nodes = src_nodes.size
    cdef unsigned int src_id
    cdef unsigned int dst_id
    cdef unsigned int i
    cdef double z_old
    cdef double z_downstream
    cdef double z_diff_old
    cdef double z_diff
    cdef double alpha_param
    cdef double beta_param
    cdef double check_function
    cdef double x
                
    # Loop through nodes. 
    for i in range(n_nodes):
        
        # get IDs for source and reciever nodes
        src_id = src_nodes[i]
        dst_id = dst_nodes[src_id]
        
        # if a node does not flow to itself, and the source node is above the 
        # destination node
        if src_id != dst_id and z[src_id] > z[dst_id]:
             
            # Get values for z at present node and present time, 
            # and z downstream at t + delta t (which should have been 
            # previously solved for)
            z_old = z[src_id]
            z_downstream = z[dst_id]
            
            # Get the threshold value. In this function, it is constant, so we
            # already have it.
            # threshsxdt = threshsxdt
       
            # calculate the difference between z_old and z_downstream
            z_diff_old = z_old - z_downstream
            
            # using z_diff_old, calculate the alpha paramter of Braun and
            # Willet by calculating alpha times z
        
            alpha_param = alpha[src_id] * pow(z_diff_old, n-1.0)
                
            # Calculate the beta parameter that accounts for the possible 
            # presence of a threshold.             
            beta_param = threshsxdt / z_diff_old
                
            # check if the threshold has been exceeded by passing a value of
            # x = 1 to the erode_fn. If this returns a value of less than
            # zero, this means that the the maximum possible slope value  does 
            # not produce stream power needed to exceed the erosion threshold
            check_function = erode_fn(1, alpha_param, beta_param, n)
            
            # if the threshold was not exceeded do not change the elevation,
            # otherwise calculate the erosion rate
            if check_function > 0:
                # if the threshold was exceeded, then there will be a zero
                # between x = 0 and x= 1
                
                # solve using brentq, which requires a zero to exist 
                # in between the two end values
                
                # if n is 1, finding x has an analytical solution. Otherwise,
                # use the the numerical solution given by root finding
                if n != 1.0:
                    
                    # The threshold values passed here are the defaults if one
                    # were to import brentq from scipy.optimize
                    x = brentq(erode_fn, 
                                       0.0, 1.0, 
                                       1e-12,4.4408920985006262e-16, 
                                       100, 
                                       (alpha_param, beta_param, n),
                                       False,
                                       True)
                    
                else:
                    # Analytical solution
                    x = (1.0 + beta_param)/(1.0 + alpha_param)
                
                # If x is provided as a value greater than zero, calculate 
                # z at t=t+delta_t useing the values of x, z_downstream and 
                # z_old as given by the definition of x (see erode_fn for 
                # details). If x is equal to zero, set it as just slightly 
                # higher than x_downstream. 
                if x>0:
                    z[src_id] = z_downstream + x * (z_old - z_downstream)
                else:
                    z[src_id] = z_downstream + 1.0e-15
                    
                # Nothing is returned from this function as it serves to update
                # the array z.
                    
                
def erode_fn(DTYPE_FLOAT_t x, 
             DTYPE_FLOAT_t alpha, 
             DTYPE_FLOAT_t beta, 
             DTYPE_FLOAT_t n):
    """Evaluates the solution to the water-depth equation.

    Called by scipy.brentq() to find solution for $x$ using Brent's method.
>>>>>>> 3dcef9cc

    Parameters
    ----------
    x : float
<<<<<<< HEAD
        Value of new elevation
    a : float
        Parameter = K A^m dt / L (nondimensional)
    b : float
        Elevation of downstream node, z_j
    c : float
        Parameter = omega_c * dt (dimension of L, because omega_c [=] L/T)
    d : float
        Parameter = K A^m / (L * wc) [=] L^{-1} (so d * z [=] [-])
    e : float
        z(t) + a z_j + (wc * dt)
    """
    cdef double f
    
    f = x * (1.0 + a) + c * np.exp(-d * (x - b)) - e
    
    return f


def smooth_stream_power_erosion_prime(DTYPE_FLOAT_t x, 
                                      DTYPE_FLOAT_t a, 
                                      DTYPE_FLOAT_t b, 
                                      DTYPE_FLOAT_t c, 
                                      DTYPE_FLOAT_t d,
                                      DTYPE_FLOAT_t e):
    
    """Derivative of the equation for elevation of a node for SmoothStreamPower.
    
    Parameters
    ----------
    x : float
        Value of new elevation
    a : float
        Parameter = K A^m dt / L
    b : float
        Elevation of downstream node, z_j
    c : float
        Parameter = omega_c * dt (dimension of L, because omega_c [=] L/T)
    d : float
        Parameter = K A^m / (L * wc) [=] L^{-1} (so d * z [=] [-])
    e : n/a
        Placeholder; not used but must be input for solver.
    """
    cdef double f

    f = (1.0 + a) - c * d * np.exp(-d * (x - b))
    
=======
        normalized elevation, see below.
    alpha : float
        alpha parameter, see below.
    beta : float
        beta parameter, see below.
    n : float
        n exponent
    check : boolean, default is True
        flag to determine if a ValueError should be thrown if a check 
        identifies that the threshold value is high enough such that no erosion
        will occur.
        
    
    This equation represents the implicit solution for normalized topographic 
    elevation $x$ at the  next time step. This solution is inspired by the 
    Appendix of Braun and Willet (2012) but was generalized to include an a 
    threshold value such that if the threshold is not exceeded, no erosion will
    occur. 
    
    Consider stream power erosion under the equation:

        E = K * (rainfall_intensity*A)**m * S**n - threshold_sp,
    
    on a grid with link delta_x and for a timestep of delta_t. 
    
    When iterating from downstream to upstream in the drainage stack, at a 
    given node at time = t+delta_t, the value of the node at time = t, and the
    value of the downstream node at time t+delta_t is known. 
    
    Define 
    x = (z_node(t+delta_t) - z_downstream(t+delta_t))/(z_node(t) - z_downstream(t+delta_t)).
    
    A discretized version of the stream power equation above yeilds the equation
    
    f = x - 1 + alpha*(x**n) - beta
    
    where 
    
    alpha = delta_t*K * (rainfall_intensity*A)**m/(delta_x**n) * (z_node(t) - z_downstream(t+delta_t))**(n-1)
    
    and 
    
    beta = threshold_sp*delta_t/(z_node(t) - z_downstream(t+delta_t))
    
    Finding the root of f provides the implicit solution for the stream power
    equation. 
    
    If f(x=1) = 0, then no erosion occurs as potential erosion is cancelled by
    the erosion threshold and the topography at the given node does not change. 
    
    If f(x=0) = 0, then the topography at the given node becomes that of the 
    the downstream mode. 
    
    If the threshold term, beta, is zero, this equation collapses to the form 
    given by Braun and Willet (2012).
    
    When the threshold term is greater than zero, it is possible that no
    erosion will occur. In this case, an evaluation of f(x=1) will yeild a 
    negative number. 
    
    If for the values of alpha and beta provided, f(x=1)<0, then this function
    has no root and use in a solver such as Brent's method in which a solution
    interval is required will fail. 
    
    It is recommended that before using this method in a solver, that the 
    function be evaluated with x=1 to determine if it any erosion occured. 
    
    """
    cdef double f
        
    f = x - 1.0 + (alpha * (x ** n)) - beta

>>>>>>> 3dcef9cc
    return f<|MERGE_RESOLUTION|>--- conflicted
+++ resolved
@@ -4,13 +4,10 @@
 from scipy.optimize import newton
 #from libc.math cimport fabs
 
-<<<<<<< HEAD
-=======
 # as best as KRB can tell, the function _brentq is in c.
 # not sure what, if anything I need to do to 
 from scipy.optimize._zeros import _brentq as brentq
 
->>>>>>> 3dcef9cc
 DTYPE_FLOAT = np.double
 ctypedef np.double_t DTYPE_FLOAT_t
 
@@ -207,18 +204,6 @@
 
             if next_z < z[src_id]:
                 z[src_id] = next_z
-                
-<<<<<<< HEAD
-def smooth_stream_power_eroder_solver(np.ndarray[DTYPE_INT_t, ndim=1] src_nodes,
-                                      np.ndarray[DTYPE_INT_t, ndim=1] dst_nodes,
-                                      np.ndarray[DTYPE_FLOAT_t, ndim=1] z,
-                                      np.ndarray[DTYPE_FLOAT_t, ndim=1] alpha,
-                                      np.ndarray[DTYPE_FLOAT_t, ndim=1] gamma,
-                                      np.ndarray[DTYPE_FLOAT_t, ndim=1] delta):
-    """
-    Erode node elevations for SmoothStreamPower eroder.  
-
-=======
 def brent_method_erode_variable_threshold(np.ndarray[DTYPE_INT_t, ndim=1] src_nodes,
                                           np.ndarray[DTYPE_INT_t, ndim=1] dst_nodes,
                                           np.ndarray[DTYPE_FLOAT_t, ndim=1] threshsxdt,
@@ -227,88 +212,37 @@
                                           np.ndarray[DTYPE_FLOAT_t, ndim=1] z):
     """Erode node elevations using Brent's method for stability.
 
-    The alpha value is given as 
-    
+    The alpha value is given as
+
     alpha = delta_t*K * (rainfall_intensity*A)**m/(delta_x**n)
-    
+
     It will be multiplied by the value:
         (z_node(t) - z_downstream(t+delta_t))**(n-1)
-        
+
     to become the alpha value defined below in the function used in erode_fun
-    used in the root-finding operation. 
-    
->>>>>>> 3dcef9cc
+    used in the root-finding operation.
+
     Parameters
     ----------
     src_nodes : array_like
         Ordered upstream node ids.
     dst_nodes : array_like
         Node ids of nodes receiving flow.
-<<<<<<< HEAD
-    z : array_like
-        Node elevations.
-    alpha : array_like
-        Parameter = K A^m dt / L (nondimensional) at all nodes
-    gamma : array_like
-        Parameter = omega_c * dt (dimension of L, because omega_c [=] L/T)
-    delta : array_like
-        Parameter = K A^m / (L * wc) [=] L^{-1} (so d * z [=] [-])
-    """
-    # define internal variables
-=======
     threshsxdt : array_like
         Incision thresholds at nodes multiplied by the timestep.
     alpha : array_like
-        Erosion factor. 
+        Erosion factor.
     n : float
         Exponent.
     z : array_like
         Node elevations.
-    """     
-
-    # define internally used variables. 
->>>>>>> 3dcef9cc
+    """
+
+    # define internally used variables.
     cdef unsigned int n_nodes = src_nodes.size
     cdef unsigned int src_id
     cdef unsigned int dst_id
     cdef unsigned int i
-<<<<<<< HEAD
-    cdef double epsilon
-    
-    # loop through nodes from bottom of the stream network. 
-    for i in range(len(src_nodes)):
-        
-        # get the node ids of the source and reciever. 
-        src_id = src_nodes[i]
-        dst_id = dst_nodes[src_id]
-                    
-        # if the node doesn't drain to iteself and the source is above the 
-        # reciever, continue. 
-        if src_id != dst_id and z[src_id] > z[dst_id]:
-            
-            # calculate epsilon
-            epsilon = (alpha[src_id] * z[dst_id]
-                       + gamma[src_id] + z[src_id])
-            
-            # calculate new z using newton's method. 
-            z[src_id] = newton(smooth_stream_power_erosion_equation, 
-                               z[src_id],
-                               fprime=smooth_stream_power_erosion_prime,
-                               args=(alpha[src_id],
-                                     z[dst_id],
-                                     gamma[src_id],
-                                     delta[src_id],
-                                     epsilon)) 
-        # nothing needs to be returned as this method updates z. 
-            
-def smooth_stream_power_erosion_equation(DTYPE_FLOAT_t x, 
-                                         DTYPE_FLOAT_t a, 
-                                         DTYPE_FLOAT_t b, 
-                                         DTYPE_FLOAT_t c, 
-                                         DTYPE_FLOAT_t d, 
-                                         DTYPE_FLOAT_t e):
-    """Equation for elevation of a node at timestep t+1 for SmoothStreamPower.
-=======
     cdef double z_old
     cdef double z_downstream
     cdef double thresholddt
@@ -318,105 +252,105 @@
     cdef double beta_param
     cdef double check_function
     cdef double x
-                
-    # Loop through nodes. 
+
+    # Loop through nodes.
     for i in range(n_nodes):
-        
+
         # get IDs for source and reciever nodes
         src_id = src_nodes[i]
         dst_id = dst_nodes[src_id]
-        
-        # if a node does not flow to itself, and the source node is above the 
+
+        # if a node does not flow to itself, and the source node is above the
         # destination node
         if src_id != dst_id and z[src_id] > z[dst_id]:
-             
-            # Get values for z at present node and present time, 
-            # and z downstream at t + delta t (which should have been 
+
+            # Get values for z at present node and present time,
+            # and z downstream at t + delta t (which should have been
             # previously solved for)
             z_old = z[src_id]
             z_downstream = z[dst_id]
-            
+
             # Get the threshold value. In this function, it is spatially variable
             thresholddt = threshsxdt[src_id]
-       
+
             # calculate the difference between z_old and z_downstream
             z_diff_old = z_old - z_downstream
-            
+
             # using z_diff_old, calculate the alpha paramter of Braun and
             # Willet by calculating alpha times z
-        
+
             alpha_param = alpha[src_id] * pow(z_diff_old, n-1.0)
-                
-            # Calculate the beta parameter that accounts for the possible 
-            # presence of a threshold.             
+
+            # Calculate the beta parameter that accounts for the possible
+            # presence of a threshold.
             beta_param = thresholddt / z_diff_old
-                
+
             # check if the threshold has been exceeded by passing a value of
             # x = 1 to the erode_fn. If this returns a value of less than
-            # zero, this means that the the maximum possible slope value  does 
+            # zero, this means that the the maximum possible slope value  does
             # not produce stream power needed to exceed the erosion threshold
             check_function = erode_fn(1, alpha_param, beta_param, n)
-            
+
             # if the threshold was not exceeded do not change the elevation,
             # otherwise calculate the erosion rate
             if check_function > 0:
                 # if the threshold was exceeded, then there will be a zero
                 # between x = 0 and x= 1
-                
-                # solve using brentq, which requires a zero to exist 
+
+                # solve using brentq, which requires a zero to exist
                 # in between the two end values
-                
+
                 # if n is 1, finding x has an analytical solution. Otherwise,
                 # use the the numerical solution given by root finding
                 if n != 1.0:
-                    
+
                     # The threshold values passed here are the defaults if one
                     # were to import brentq from scipy.optimize
-                    x = brentq(erode_fn, 
-                                       0.0, 1.0, 
-                                       1e-12,4.4408920985006262e-16, 
-                                       100, 
+                    x = brentq(erode_fn,
+                                       0.0, 1.0,
+                                       1e-12,4.4408920985006262e-16,
+                                       100,
                                        (alpha_param, beta_param, n),
                                        False,
                                        True)
-                    
+
                 else:
                     # Analytical solution
                     x = (1.0 + beta_param)/(1.0 + alpha_param)
-                
-                # If x is provided as a value greater than zero, calculate 
-                # z at t=t+delta_t useing the values of x, z_downstream and 
-                # z_old as given by the definition of x (see erode_fn for 
-                # details). If x is equal to zero, set it as just slightly 
-                # higher than x_downstream. 
+
+                # If x is provided as a value greater than zero, calculate
+                # z at t=t+delta_t useing the values of x, z_downstream and
+                # z_old as given by the definition of x (see erode_fn for
+                # details). If x is equal to zero, set it as just slightly
+                # higher than x_downstream.
                 if x>0:
                     z[src_id] = z_downstream + x * (z_old - z_downstream)
                 else:
                     z[src_id] = z_downstream + 1.0e-15
-                    
+
                 # Nothing is returned from this function as it serves to update
-                # the array z. 
-               
-                
+                # the array z.
+
+
 def brent_method_erode_fixed_threshold(np.ndarray[DTYPE_INT_t, ndim=1] src_nodes,
                                        np.ndarray[DTYPE_INT_t, ndim=1] dst_nodes,
                                        DTYPE_FLOAT_t threshsxdt,
                                        np.ndarray[DTYPE_FLOAT_t, ndim=1] alpha,
                                        DTYPE_FLOAT_t n,
                                        np.ndarray[DTYPE_FLOAT_t, ndim=1] z):
-    
+
     """Erode node elevations.
-    
-    The alpha value is given as 
-    
+
+    The alpha value is given as
+
     alpha = delta_t*K * (rainfall_intensity*A)**m/(delta_x**n)
-    
+
     It will be multiplied by the value:
         (z_node(t) - z_downstream(t+delta_t))**(n-1)
-        
+
     to become the alpha value defined below in the function used in erode_fun
-    used in the root-finding operation. 
-    
+    used in the root-finding operation.
+
     Parameters
     ----------
     src_nodes : array_like
@@ -431,7 +365,7 @@
         Exponent.
     z : array_like
         Node elevations.
-    """     
+    """
     # define internally used variables.
     cdef unsigned int n_nodes = src_nodes.size
     cdef unsigned int src_id
@@ -445,100 +379,219 @@
     cdef double beta_param
     cdef double check_function
     cdef double x
-                
-    # Loop through nodes. 
+
+    # Loop through nodes.
     for i in range(n_nodes):
-        
+
         # get IDs for source and reciever nodes
         src_id = src_nodes[i]
         dst_id = dst_nodes[src_id]
-        
-        # if a node does not flow to itself, and the source node is above the 
+
+        # if a node does not flow to itself, and the source node is above the
         # destination node
         if src_id != dst_id and z[src_id] > z[dst_id]:
-             
-            # Get values for z at present node and present time, 
-            # and z downstream at t + delta t (which should have been 
+
+            # Get values for z at present node and present time,
+            # and z downstream at t + delta t (which should have been
             # previously solved for)
             z_old = z[src_id]
             z_downstream = z[dst_id]
-            
+
             # Get the threshold value. In this function, it is constant, so we
             # already have it.
             # threshsxdt = threshsxdt
-       
+
             # calculate the difference between z_old and z_downstream
             z_diff_old = z_old - z_downstream
-            
+
             # using z_diff_old, calculate the alpha paramter of Braun and
             # Willet by calculating alpha times z
-        
+
             alpha_param = alpha[src_id] * pow(z_diff_old, n-1.0)
-                
-            # Calculate the beta parameter that accounts for the possible 
-            # presence of a threshold.             
+
+            # Calculate the beta parameter that accounts for the possible
+            # presence of a threshold.
             beta_param = threshsxdt / z_diff_old
-                
             # check if the threshold has been exceeded by passing a value of
             # x = 1 to the erode_fn. If this returns a value of less than
-            # zero, this means that the the maximum possible slope value  does 
+            # zero, this means that the the maximum possible slope value  does
             # not produce stream power needed to exceed the erosion threshold
             check_function = erode_fn(1, alpha_param, beta_param, n)
-            
+
             # if the threshold was not exceeded do not change the elevation,
             # otherwise calculate the erosion rate
             if check_function > 0:
                 # if the threshold was exceeded, then there will be a zero
                 # between x = 0 and x= 1
-                
-                # solve using brentq, which requires a zero to exist 
+
+                # solve using brentq, which requires a zero to exist
                 # in between the two end values
-                
+
                 # if n is 1, finding x has an analytical solution. Otherwise,
                 # use the the numerical solution given by root finding
                 if n != 1.0:
-                    
+
                     # The threshold values passed here are the defaults if one
                     # were to import brentq from scipy.optimize
-                    x = brentq(erode_fn, 
-                                       0.0, 1.0, 
-                                       1e-12,4.4408920985006262e-16, 
-                                       100, 
+                    x = brentq(erode_fn,
+                                       0.0, 1.0,
+                                       1e-12,4.4408920985006262e-16,
+                                       100,
                                        (alpha_param, beta_param, n),
                                        False,
                                        True)
-                    
+
                 else:
                     # Analytical solution
                     x = (1.0 + beta_param)/(1.0 + alpha_param)
-                
-                # If x is provided as a value greater than zero, calculate 
-                # z at t=t+delta_t useing the values of x, z_downstream and 
-                # z_old as given by the definition of x (see erode_fn for 
-                # details). If x is equal to zero, set it as just slightly 
-                # higher than x_downstream. 
+
+                # If x is provided as a value greater than zero, calculate
+                # z at t=t+delta_t useing the values of x, z_downstream and
+                # z_old as given by the definition of x (see erode_fn for
+                # details). If x is equal to zero, set it as just slightly
+                # higher than x_downstream.
                 if x>0:
                     z[src_id] = z_downstream + x * (z_old - z_downstream)
                 else:
                     z[src_id] = z_downstream + 1.0e-15
-                    
+
                 # Nothing is returned from this function as it serves to update
                 # the array z.
-                    
-                
-def erode_fn(DTYPE_FLOAT_t x, 
-             DTYPE_FLOAT_t alpha, 
-             DTYPE_FLOAT_t beta, 
+
+
+def erode_fn(DTYPE_FLOAT_t x,
+             DTYPE_FLOAT_t alpha,
+             DTYPE_FLOAT_t beta,
              DTYPE_FLOAT_t n):
     """Evaluates the solution to the water-depth equation.
 
     Called by scipy.brentq() to find solution for $x$ using Brent's method.
->>>>>>> 3dcef9cc
 
     Parameters
     ----------
     x : float
-<<<<<<< HEAD
+        normalized elevation, see below.
+    alpha : float
+        alpha parameter, see below.
+    beta : float
+        beta parameter, see below.
+    n : float
+        n exponent
+    check : boolean, default is True
+        flag to determine if a ValueError should be thrown if a check
+        identifies that the threshold value is high enough such that no erosion
+        will occur.
+
+
+    This equation represents the implicit solution for normalized topographic
+    elevation $x$ at the  next time step. This solution is inspired by the
+    Appendix of Braun and Willet (2012) but was generalized to include an a
+    threshold value such that if the threshold is not exceeded, no erosion will
+    occur.
+
+    Consider stream power erosion under the equation:
+
+        E = K * (rainfall_intensity*A)**m * S**n - threshold_sp,
+
+    on a grid with link delta_x and for a timestep of delta_t.
+
+    When iterating from downstream to upstream in the drainage stack, at a
+    given node at time = t+delta_t, the value of the node at time = t, and the
+    value of the downstream node at time t+delta_t is known.
+
+    Define
+    x = (z_node(t+delta_t) - z_downstream(t+delta_t))/(z_node(t) - z_downstream(t+delta_t)).
+
+    A discretized version of the stream power equation above yeilds the equation
+
+    f = x - 1 + alpha*(x**n) - beta
+
+    where
+
+    alpha = delta_t*K * (rainfall_intensity*A)**m/(delta_x**n) * (z_node(t) - z_downstream(t+delta_t))**(n-1)
+
+    and
+
+    beta = threshold_sp*delta_t/(z_node(t) - z_downstream(t+delta_t))
+
+    Finding the root of f provides the implicit solution for the stream power
+    equation.
+
+    If f(x=1) = 0, then no erosion occurs as potential erosion is cancelled by
+    the erosion threshold and the topography at the given node does not change.
+
+    If f(x=0) = 0, then the topography at the given node becomes that of the
+    the downstream mode.
+
+    If the threshold term, beta, is zero, this equation collapses to the form
+    given by Braun and Willet (2012).
+
+    When the threshold term is greater than zero, it is possible that no
+    erosion will occur. In this case, an evaluation of f(x=1) will yeild a
+    negative number.
+
+    If for the values of alpha and beta provided, f(x=1)<0, then this function
+    has no root and use in a solver such as Brent's method in which a solution
+    interval is required will fail.
+
+    It is recommended that before using this method in a solver, that the
+    function be evaluated with x=1 to determine if it any erosion occured.
+
+    """
+    cdef double f
+
+    f = x - 1.0 + (alpha * (x ** n)) - beta
+
+    return f
+
+
+def smooth_stream_power_eroder_solver(np.ndarray[DTYPE_INT_t, ndim=1] src_nodes,
+                                      np.ndarray[DTYPE_INT_t, ndim=1] dst_nodes,
+                                      np.ndarray[DTYPE_FLOAT_t, ndim=1] z,
+                                      np.ndarray[DTYPE_FLOAT_t, ndim=1] alpha,
+                                      np.ndarray[DTYPE_FLOAT_t, ndim=1] gamma,
+                                      np.ndarray[DTYPE_FLOAT_t, ndim=1] delta):
+    """
+    """
+    cdef unsigned int n_nodes = src_nodes.size
+    cdef unsigned int src_id
+    cdef unsigned int dst_id
+    cdef unsigned int i
+
+    cdef double epilon
+
+
+
+    for i in range(len(src_nodes)):
+        src_id = src_nodes[i]
+        dst_id = dst_nodes[src_id]
+
+        if src_id != dst_id and z[src_id] > z[dst_id]:
+
+            # calculate epsilon
+            epsilon = (alpha[src_id] * z[dst_id]
+                       + gamma[src_id] + z[src_id])
+
+            # calculate new z
+            z[src_id] = newton(new_elev, z[src_id],
+                             fprime=new_elev_prime,
+                             args=(alpha[src_id],
+                                   z[dst_id],
+                                   gamma[src_id],
+                                   delta[src_id],
+                                   epsilon))
+
+def new_elev(DTYPE_FLOAT_t x,
+             DTYPE_FLOAT_t a,
+             DTYPE_FLOAT_t b,
+             DTYPE_FLOAT_t c,
+             DTYPE_FLOAT_t d,
+             DTYPE_FLOAT_t e):
+    """Equation for elevation of a node at timestep t+1.
+
+    Parameters
+    ----------
+    x : float
         Value of new elevation
     a : float
         Parameter = K A^m dt / L (nondimensional)
@@ -552,21 +605,20 @@
         z(t) + a z_j + (wc * dt)
     """
     cdef double f
-    
+
     f = x * (1.0 + a) + c * np.exp(-d * (x - b)) - e
-    
+
     return f
 
 
-def smooth_stream_power_erosion_prime(DTYPE_FLOAT_t x, 
-                                      DTYPE_FLOAT_t a, 
-                                      DTYPE_FLOAT_t b, 
-                                      DTYPE_FLOAT_t c, 
-                                      DTYPE_FLOAT_t d,
-                                      DTYPE_FLOAT_t e):
-    
-    """Derivative of the equation for elevation of a node for SmoothStreamPower.
-    
+def new_elev_prime(DTYPE_FLOAT_t x,
+                   DTYPE_FLOAT_t a,
+                   DTYPE_FLOAT_t b,
+                   DTYPE_FLOAT_t c,
+                   DTYPE_FLOAT_t d,
+                   DTYPE_FLOAT_t e):
+    """Equation for elevation of a node at timestep t+1.
+
     Parameters
     ----------
     x : float
@@ -580,84 +632,10 @@
     d : float
         Parameter = K A^m / (L * wc) [=] L^{-1} (so d * z [=] [-])
     e : n/a
-        Placeholder; not used but must be input for solver.
+        Placeholder; not used
     """
     cdef double f
 
     f = (1.0 + a) - c * d * np.exp(-d * (x - b))
-    
-=======
-        normalized elevation, see below.
-    alpha : float
-        alpha parameter, see below.
-    beta : float
-        beta parameter, see below.
-    n : float
-        n exponent
-    check : boolean, default is True
-        flag to determine if a ValueError should be thrown if a check 
-        identifies that the threshold value is high enough such that no erosion
-        will occur.
-        
-    
-    This equation represents the implicit solution for normalized topographic 
-    elevation $x$ at the  next time step. This solution is inspired by the 
-    Appendix of Braun and Willet (2012) but was generalized to include an a 
-    threshold value such that if the threshold is not exceeded, no erosion will
-    occur. 
-    
-    Consider stream power erosion under the equation:
-
-        E = K * (rainfall_intensity*A)**m * S**n - threshold_sp,
-    
-    on a grid with link delta_x and for a timestep of delta_t. 
-    
-    When iterating from downstream to upstream in the drainage stack, at a 
-    given node at time = t+delta_t, the value of the node at time = t, and the
-    value of the downstream node at time t+delta_t is known. 
-    
-    Define 
-    x = (z_node(t+delta_t) - z_downstream(t+delta_t))/(z_node(t) - z_downstream(t+delta_t)).
-    
-    A discretized version of the stream power equation above yeilds the equation
-    
-    f = x - 1 + alpha*(x**n) - beta
-    
-    where 
-    
-    alpha = delta_t*K * (rainfall_intensity*A)**m/(delta_x**n) * (z_node(t) - z_downstream(t+delta_t))**(n-1)
-    
-    and 
-    
-    beta = threshold_sp*delta_t/(z_node(t) - z_downstream(t+delta_t))
-    
-    Finding the root of f provides the implicit solution for the stream power
-    equation. 
-    
-    If f(x=1) = 0, then no erosion occurs as potential erosion is cancelled by
-    the erosion threshold and the topography at the given node does not change. 
-    
-    If f(x=0) = 0, then the topography at the given node becomes that of the 
-    the downstream mode. 
-    
-    If the threshold term, beta, is zero, this equation collapses to the form 
-    given by Braun and Willet (2012).
-    
-    When the threshold term is greater than zero, it is possible that no
-    erosion will occur. In this case, an evaluation of f(x=1) will yeild a 
-    negative number. 
-    
-    If for the values of alpha and beta provided, f(x=1)<0, then this function
-    has no root and use in a solver such as Brent's method in which a solution
-    interval is required will fail. 
-    
-    It is recommended that before using this method in a solver, that the 
-    function be evaluated with x=1 to determine if it any erosion occured. 
-    
-    """
-    cdef double f
-        
-    f = x - 1.0 + (alpha * (x ** n)) - beta
-
->>>>>>> 3dcef9cc
+
     return f