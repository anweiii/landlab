--- conflicted
+++ resolved
@@ -57,14 +57,6 @@
 COMPONENTS = [
     ChannelProfiler,
     ChiFinder,
-<<<<<<< HEAD
-    GroundwaterDupuitPercolator,
-    LinearDiffuser,
-    LateralEroder,
-    Flexure,
-    FlowRouter,
-=======
->>>>>>> c2035953
     DepressionFinderAndRouter,
     DepthDependentDiffuser,
     DepthDependentTaylorDiffuser,
