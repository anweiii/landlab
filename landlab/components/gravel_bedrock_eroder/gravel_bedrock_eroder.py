--- conflicted
+++ resolved
@@ -284,7 +284,6 @@
         super().initialize_output_fields()
         self._sediment_influx = grid.at_node["bedload_sediment__volume_influx"]
         self._sediment_outflux = grid.at_node["bedload_sediment__volume_outflux"]
-        self._transport_cap = grid.at_node["transport__capacity"]
         self._dHdt = grid.at_node["sediment__rate_of_change"]
         self._rock_lowering_rate = grid.at_node["bedrock__lowering_rate"]
         self._abrasion = grid.at_node["bedload_sediment__rate_of_loss_to_abrasion"]
@@ -465,32 +464,13 @@
         >>> round(eroder._sediment_outflux[4], 4)
         0.019
         """
-<<<<<<< HEAD
-        # self._sediment_outflux[:] = (
-        #     self._trans_coef
-        #     * self._intermittency_factor
-        #     * self._discharge
-        #     * self._slope**self._SEVEN_SIXTHS
-        #     * (1.0 - self._rock_exposure_fraction)
-        # )
-        # BC
-        self._transport_cap[:] = (
-            self._trans_coef
-            * self._intermittency_factor
-            * self._discharge
-            * self._slope**self._SEVEN_SIXTHS
-            * (1.0 - self._rock_exposure_fraction)
-=======
         self._sediment_outflux[:] = (
                 self._trans_coef
                 * self._intermittency_factor
                 * self._discharge
                 * self._slope ** self._SEVEN_SIXTHS
                 * (1.0 - self._rock_exposure_fraction)
->>>>>>> ea5b2799
         )
-        # Transport capacity is zero if S<0
-        self._transport_cap[self._slope < 0] = 0
 
     def calc_abrasion_rate(self):
         """Update the rate of bedload loss to abrasion, per unit area.
@@ -605,18 +585,6 @@
         self._sediment_influx[:] = 0.0
         self._sediment_outflux[:] = 0.0
         for c in self.grid.core_nodes:  # send sediment downstream
-            # Update outflux based on available material
-            if (
-                self._sediment_outflux[c]
-                > (self._sed[c] * self.grid.area_of_cell[self.grid.cell_at_node[c]])
-                / dt
-            ):
-                raise Exception("Timestep error")
-            # self._sediment_outflux[c] = min(
-            #     self._sediment_influx[c] + (self._sed[c] * self.grid.area_of_cell[self.grid.cell_at_node[c]])/dt,
-            #     self._transport_cap[c]
-            #     )
-            self._sediment_outflux[c] = self._transport_cap[c]
             r = self._receiver_node[c]
             self._sediment_influx[r] += self._sediment_outflux[c]
 
