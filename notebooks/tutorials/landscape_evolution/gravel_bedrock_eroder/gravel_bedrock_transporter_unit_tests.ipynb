{
 "cells": [
  {
   "cell_type": "markdown",
   "id": "threaded-aircraft",
   "metadata": {},
   "source": [
    "# Unit Tests for the Landlab GravelBedrockEroder Component\n",
    "\n",
    "*G.E. Tucker, CIRES and Department of Geological Sciences, University of Colorado Boulder*\n",
    "\n",
    "This notebook describes a series of basic unit tests for the `GravelBedrockEroder` component. These tests are implemented in the file `test_gravel_bedrock_eroder.py`, and are in addition to the unit tests implemented as doctests in the source code."
   ]
  },
  {
   "cell_type": "markdown",
   "id": "sudden-singles",
   "metadata": {},
   "source": [
    "## Types of test\n",
    "\n",
    "The theory starts with a representation of a layer of sediment overlying rock. Each grid cell is assumed to contain a primary channel that drains to an adjacent cell. The cell may also receive inflow of water and sediment from neighboring cells.\n",
    "\n",
    "Processes and effects include:\n",
    "\n",
    "1. Dynamic adjustment of channel width, based on near-threshold theory (implicit in derivation; not calculated explicitly unless requested via function call)\n",
    "2. Transport of coarse (assumed gravel-size) sediment as bed load\n",
    "3. Abrasion of sediment, which turns coarse sediment into wash load (not tracked)\n",
    "4. Abrasion of underlying bedrock\n",
    "5. Plucking erosion of underlying bedrock, which supplies coarse sediment\n",
    "\n",
    "Ideally, each of these elements should be tested, both separately and in combination. Two types of test are used: instantaneous tests, which are \"single iteration\" comparisons between predicted and computed values, and equilibrium tests, in which a small terrain is run with baselevel forcing (\"uplift\") until it reaches an equilibrium that is then compared with an independently calculated solution.\n",
    "\n",
    "In addition, the tests should collectively vary each input parameter from its default value at least once. Input parameters and their defaults include:\n",
    "\n",
    "- intermittency_factor=0.01\n",
    "- transport_coefficient=0.041\n",
    "- abrasion_coefficient=0.0\n",
    "- sediment_porosity=0.35\n",
    "- depth_decay_scale=1.0\n",
    "- plucking_coefficient=1.0e-6\n",
    "- coarse_fraction_from_plucking=1.0\n",
    "\n",
    "Channel width is adequately tested by the doctests, so additional tests of width are not included here."
   ]
  },
  {
   "cell_type": "markdown",
   "id": "54f015aa",
   "metadata": {},
   "source": [
    "## Test setup\n",
    "\n",
    "The doctests in the code use a `RasterModelGrid`. For these external tests, we will use a `HexModelGrid` with three core nodes and a single open boundary node. This configuration is small enough for tests to be quick and efficient, but large enough to include flow convergence (two cells feel flow into a third, which then drains to the open boundary)."
   ]
  },
  {
   "cell_type": "markdown",
   "id": "0a268150",
   "metadata": {},
   "source": [
    "## Imports"
   ]
  },
  {
   "cell_type": "code",
   "execution_count": null,
   "id": "ffe31e00",
   "metadata": {},
   "outputs": [],
   "source": [
    "import numpy as np\n",
    "from numpy.testing import assert_almost_equal\n",
    "from landlab import HexModelGrid\n",
    "from landlab.components import FlowAccumulator, GravelBedrockEroder"
   ]
  },
  {
   "cell_type": "markdown",
   "id": "d983c1aa",
   "metadata": {},
   "source": [
    "## Instantaneous tests\n",
    "\n",
    "### Transport rate\n",
    "\n",
    "**Test condition**: 3-core-node hex grid with gradient of 0.01 along flow paths. Sediment cover: ample (100 m), limited (0.5 m, with depth decay scale also set to 0.5 m), and none.\n",
    "\n",
    "Predicted sediment transport rate under ample cover (not limited by bedrock exposure):\n",
    "\n",
    "$$Q_s = k_Q I Q S^{7/6}$$\n",
    "\n",
    "Here the default value $k_Q=0.041$ is used, but the intermittency factor is set to 0.02. The discharge by default will be one meter per year times drainage area. The drainage area of one cell is the cell's area, here about 866,025 m$^2$, and the drainage area of the cell that receives flow is three times this. Therefore the predicted sediment transport rate for the two \"upstream\" cells and for the single \"downstream\" cell is:"
   ]
  },
  {
   "cell_type": "code",
   "execution_count": null,
   "id": "ecb8430d",
   "metadata": {},
   "outputs": [],
   "source": [
    "Q = (3.0**0.5 / 2.0) * 1e6 * np.array([3, 1, 1])\n",
    "Qs = 0.041 * 0.02 * Q * (0.01) ** (7.0 / 6.0)\n",
    "print(\"Predicted transport rate:\", Qs)"
   ]
  },
  {
   "cell_type": "markdown",
   "id": "b904522d",
   "metadata": {},
   "source": [
    "For the case with limiting sediment cover, when the cover thickness is equal to the depth decay scale (set to 0.5 m), the transport rate should be reduced by a factor of $1 - 1/e$. This works out to:"
   ]
  },
  {
   "cell_type": "code",
   "execution_count": null,
   "id": "33dc6e8d",
   "metadata": {},
   "outputs": [],
   "source": [
    "print(\"Predicted transport rate:\", Qs * (1.0 - np.exp(-1.0)))"
   ]
  },
  {
   "cell_type": "markdown",
   "id": "6e34d097",
   "metadata": {},
   "source": [
    "Finally, with no sediment at all, the transport rate should be zero."
   ]
  },
  {
   "cell_type": "markdown",
   "id": "694dace1",
   "metadata": {},
   "source": [
    "Note that in order to give the grid nodes a gradient of 0.01, the elevations need to rise in the y-direction at a rate equal to 0.01 / cos 30$^\\circ$."
   ]
  },
  {
   "cell_type": "code",
   "execution_count": null,
   "id": "b0a73c4e",
   "metadata": {},
   "outputs": [],
   "source": [
    "def test_transport_rate():\n",
    "\n",
    "    grid = HexModelGrid((4, 2), spacing=1000.0)\n",
    "    grid.status_at_node[grid.perimeter_nodes] = grid.BC_NODE_IS_CLOSED\n",
    "    grid.status_at_node[0] = grid.BC_NODE_IS_FIXED_VALUE\n",
    "\n",
    "    elev = grid.add_zeros(\"topographic__elevation\", at=\"node\")\n",
    "    elev[:] = (0.01 * grid.y_of_node) / np.cos(np.radians(30.0))\n",
    "    sed = grid.add_zeros(\"soil__depth\", at=\"node\")\n",
    "    sed[:] = 100.0\n",
    "\n",
    "    fa = FlowAccumulator(grid)\n",
    "    fa.run_one_step()\n",
    "    gbe = GravelBedrockEroder(grid, intermittency_factor=0.02, depth_decay_scale=0.5)\n",
    "    qs_out = grid.at_node[\"bedload_sediment__volume_outflux\"]\n",
    "\n",
    "    gbe.run_one_step(0.0)  # using dt=0 prevents change to sed, rock, or elev\n",
    "    assert_almost_equal(qs_out[grid.core_nodes], [9.88854526, 3.29618175, 3.29618175])\n",
    "\n",
    "    elev[:] = (0.01 * grid.y_of_node) / np.cos(np.radians(30.0))\n",
    "    sed[:] = 0.5\n",
    "\n",
    "    gbe.run_one_step(0.0)\n",
    "    assert_almost_equal(qs_out[grid.core_nodes], [6.25075275, 2.08358425, 2.08358425])\n",
    "\n",
    "    elev[:] = (0.01 * grid.y_of_node) / np.cos(np.radians(30.0))\n",
    "    sed[:] = 0.0\n",
    "\n",
    "    gbe.run_one_step(0.0)\n",
    "    assert_almost_equal(qs_out[grid.core_nodes], [0.0, 0.0, 0.0])"
   ]
  },
  {
   "cell_type": "code",
   "execution_count": null,
   "id": "b82703a3",
   "metadata": {},
   "outputs": [],
   "source": [
    "test_transport_rate()"
   ]
  },
  {
   "cell_type": "markdown",
   "id": "82c2d50d",
   "metadata": {},
   "source": [
    "### Sediment abrasion rate\n",
    "\n",
    "Consider the first of the cases above, in which the transport rate is about 3.3 m$^3$/y for the upstream cells and 9.9 m$^3$/y for the downstream ones. If the abrasion coefficient is 10$^{-4}$ m$^{-1}$, then we can calculate the resulting lowering rate of the thickness of sediment as:\n",
    "\n",
    "$$\\frac{dH}{dt} = -\\beta (Q_{in} + Q_{out}) \\lambda / 2 \\Lambda$$\n",
    "\n",
    "where $\\beta$ is the abrasion coefficient, $Q_s$ is the transport rate (m$^3$/y), $\\lambda$ is the length of the flow path (distance from the node to its downstream neighbor), and $\\Lambda$ is the surface area of the cell.\n",
    "\n",
    "In this case, the numbers are as follows (here sediment flux is half the above case because we are using the default intermittency factor):"
   ]
  },
  {
   "cell_type": "code",
   "execution_count": null,
   "id": "58f2ca16",
   "metadata": {},
   "outputs": [],
   "source": [
    "beta = 1.0e-4  # abrasion coefficient, 1/m\n",
    "Qout = 0.5 * 3.29618175  # transport rate, m3/y\n",
    "path_length = 1000.0  # node spacing, m\n",
    "cell_area = 1000.0 * 1000.0 * 0.5 * 3.0**0.5\n",
    "print(\n",
    "    \"Rate of thickness loss from sediment abrasion (upstream):\",\n",
    "    beta * 0.5 * (0.0 + Qout) * path_length / cell_area,\n",
    ")\n",
    "\n",
    "Qin = 2 * Qout\n",
    "Qout = 0.5 * 9.88854526\n",
    "print(\n",
    "    \"Rate of thickness loss from sediment abrasion (downstream):\",\n",
    "    beta * 0.5 * (Qin + Qout) * path_length / cell_area,\n",
    ")"
   ]
  },
  {
   "cell_type": "code",
   "execution_count": null,
   "id": "2d3862c7",
   "metadata": {},
   "outputs": [],
   "source": [
    "def test_sediment_abrasion_rate():\n",
    "\n",
    "    grid = HexModelGrid((4, 2), spacing=1000.0)\n",
    "    grid.status_at_node[grid.perimeter_nodes] = grid.BC_NODE_IS_CLOSED\n",
    "    grid.status_at_node[0] = grid.BC_NODE_IS_FIXED_VALUE\n",
    "\n",
    "    elev = grid.add_zeros(\"topographic__elevation\", at=\"node\")\n",
    "    elev[:] = (0.01 * grid.y_of_node) / np.cos(np.radians(30.0))\n",
    "    sed = grid.add_zeros(\"soil__depth\", at=\"node\")\n",
    "    sed[:] = 100.0\n",
    "\n",
    "    fa = FlowAccumulator(grid)\n",
    "    fa.run_one_step()\n",
    "    gbe = GravelBedrockEroder(grid, abrasion_coefficient=1.0e-4)\n",
    "    gbe.run_one_step(1.0)\n",
    "\n",
    "    assert_almost_equal(\n",
    "        gbe._abrasion[grid.core_nodes],\n",
    "        [4.7576285545378313e-07, 9.515257103302159e-08, 9.515257103302159e-08],\n",
    "    )"
   ]
  },
  {
   "cell_type": "code",
   "execution_count": null,
   "id": "27634b67",
   "metadata": {},
   "outputs": [],
   "source": [
    "test_sediment_abrasion_rate()"
   ]
  },
  {
   "cell_type": "markdown",
   "id": "c6ab4aba",
   "metadata": {},
   "source": [
    "### Bedrock abrasion\n",
    "\n",
    "Here we test the calculation of bedrock abrasion rate. We need a test that has some sediment, but not so much that the bed is totally shielded. We'll use 1 m thick sediment. That reduces the transport capacity, which should be equal to the above transport rates times the fractional alluvial cover, which is 1 minus the bedrock exposure fraction:"
   ]
  },
  {
   "cell_type": "code",
   "execution_count": null,
   "id": "2f034af8",
   "metadata": {},
   "outputs": [],
   "source": [
    "beta = 1.0e-4\n",
    "path_length = 1000.0\n",
    "frac_bed_exposed = np.exp(-1.0)\n",
    "cell_area = 1.0e6 * 0.5 * 3.0**0.5\n",
    "Qs_out = (\n",
    "    0.041\n",
    "    * 0.01\n",
    "    * 0.01 ** (7.0 / 6.0)\n",
    "    * cell_area\n",
    "    * np.array([3, 1, 1])\n",
    "    * (1.0 - frac_bed_exposed)\n",
    ")\n",
    "Qs_in = np.array([Qs_out[1] + Qs_out[2], 0.0, 0.0])\n",
    "\n",
    "print(\"Sed outflux:\", Qs_out)\n",
    "print(\"Sed influx:\", Qs_in)\n",
    "\n",
    "sed_abr_rate = beta * 0.5 * (Qs_in + Qs_out) * path_length / cell_area\n",
    "print(\"Sediment abrasion rate:\", sed_abr_rate)\n",
    "\n",
    "rock_abr_rate = sed_abr_rate * frac_bed_exposed\n",
    "print(\"Bed abrasion rate:\", rock_abr_rate)"
   ]
  },
  {
   "cell_type": "code",
   "execution_count": null,
   "id": "d5f5851e",
   "metadata": {},
   "outputs": [],
   "source": [
    "def test_rock_abrasion_rate():\n",
    "\n",
    "    grid = HexModelGrid((4, 2), spacing=1000.0)\n",
    "    grid.status_at_node[grid.perimeter_nodes] = grid.BC_NODE_IS_CLOSED\n",
    "    grid.status_at_node[0] = grid.BC_NODE_IS_FIXED_VALUE\n",
    "\n",
    "    elev = grid.add_zeros(\"topographic__elevation\", at=\"node\")\n",
    "    elev[:] = (0.01 * grid.y_of_node) / np.cos(np.radians(30.0))\n",
    "    sed = grid.add_zeros(\"soil__depth\", at=\"node\")\n",
    "    sed[:] = 1.0\n",
    "\n",
    "    fa = FlowAccumulator(grid)\n",
    "    fa.run_one_step()\n",
    "    gbe = GravelBedrockEroder(grid, abrasion_coefficient=1.0e-4)\n",
    "    gbe.run_one_step(1.0)\n",
    "\n",
    "    assert_almost_equal(\n",
    "        gbe._sediment_outflux[grid.core_nodes], [3.12537638, 1.04179213, 1.04179213]\n",
    "    )\n",
    "    assert_almost_equal(\n",
    "        gbe._rock_abrasion_rate[grid.core_nodes],\n",
    "        [1.10635873e-07, 2.21271745e-08, 2.21271745e-08],\n",
    "    )"
   ]
  },
  {
   "cell_type": "code",
   "execution_count": null,
   "id": "7807d6f6",
   "metadata": {},
   "outputs": [],
   "source": [
    "test_rock_abrasion_rate()"
   ]
  },
  {
   "cell_type": "markdown",
   "id": "5761999b",
   "metadata": {},
   "source": [
    "### Test plucking erosion\n",
    "\n",
<<<<<<< HEAD
    "Here we can use test cases with zero, thin, and thick sedimentary covers.\n",
=======
    "Here we test the calculation of bedrock plucking rate. "
   ]
  },
  {
   "cell_type": "code",
   "execution_count": null,
   "id": "54bb1414-d43b-4256-a4d7-acfbb834411d",
   "metadata": {},
   "outputs": [],
   "source": [
    "plucking_coef = 1.0e-6\n",
    "frac_bed_exposed = np.exp(-1.0)\n",
    "flow_link_length = 1000\n",
    "cell_area = (3.0**0.5 / 2.0) * 1e6\n",
    "Q = cell_area * np.array([3, 1, 1])\n",
    "slope = 0.01\n",
    "\n",
    "pluck_rate = (\n",
    "    plucking_coef\n",
    "    * Q\n",
    "    * slope ** (7.0 / 6.0)\n",
    "    * frac_bed_exposed\n",
    "    * (flow_link_length / cell_area)\n",
    ")\n",
    "print(\"Plucking rate:\", pluck_rate)\n",
    "\n",
    "grid = HexModelGrid((4, 2), spacing=1000.0)\n",
    "grid.length_of_link[0]\n",
    "grid.area_of_cell[0]"
   ]
  },
  {
   "cell_type": "code",
   "execution_count": null,
   "id": "7a7c55a2-a704-49d6-9a7b-5146969f4fb2",
   "metadata": {},
   "outputs": [],
   "source": [
    "def test_rock_plucking_rate():\n",
>>>>>>> cf356f40
    "\n",
    "The theory behind the plucking rate goes something like this. Assume that the bankfull plucking rate is proportional to excess shear stress to a power. Whipple et al. (2000) suggested that the block loosening rate would be proportional to bed-load transport rate, which in turn tends to scale with excess stress to the 3/2 power. They also suggested that the block extraction rate might also scale linearly to weakly nonlinearly with excess shear stress. Here we take 3/2 as a suitable choice for \"weakly nonlinear\", and assume that the combination of block loosening and block extraction results in a rate of bedrock lowering by plucking (at bankfull stage) that scales with $(\\tau - \\tau_c)^{3/2}$. Given near-threshold theory, this then produces the same scaling as the bed-load transport rate, with an unknown coefficient:\n",
    "\n",
    "$$k_p I Q S^{7/6} e^{-H/H_s}$$\n",
    "\n",
    "where the exponential factor represents the fractional bedrock exposure.\n",
    "\n",
<<<<<<< HEAD
    "Now this is the rate of lowering per unit bed area. To convert this into an average rate of lowering across a grid cell, one needs to make a choice. Option 1 is to assume that the portions of the cell outside of the channel \"follow the channel down\" at the same rate, by some process of rapid near-channel hillslope response. The rate of volume removal of rock per time across the cell is then the incision rate times the cell area:\n",
    "\n",
    "$$V_p = k_p I Q S^{7/6} e^{-H/H_s} \\Lambda$$\n",
    "\n",
    "where $\\Lambda$ is grid-cell surface area. The resulting lowering rate is simply this volume rate divided by cell area:\n",
    "\n",
    "$$E_p = k_p I Q S^{7/6} e^{-H/H_s}$$\n",
    "\n",
    "In this case, the rate of incision does not depend on grid-cell size, but the rate of volumetric rate of rock erosion in the cell does (the wider the cell is relative to the channel, the greater the extra area that is effectively controlled by the embedded channel).\n",
    "\n",
    "Option 2 is to calculate the *average* rate of lowering across the grid cell, by combining the area of the cell that is undergoing channel downcutting and the area that is not. In this case, the volumetric rock erosion rate is the incision rate per unit bed area times the surface area of the channel, which can be approximated as the width of a channel exiting the cell times its length, $\\lambda$:\n",
    "\n",
    "$$V_p = k_p I Q S^{7/6} e^{-H/H_s} \\lambda b$$\n",
    "\n",
    "and the average lowering rate across the cell is:\n",
    "\n",
    "$$E_p = k_p I Q S^{7/6} e^{-H/H_s} \\lambda b / \\Lambda$$\n",
    "\n",
    "For a square cell of width $\\Delta x$, this becomes:\n",
    "\n",
    "$$E_p = k_p I Q S^{7/6} e^{-H/H_s} b / \\Delta x$$\n",
    "\n",
    "Here's an aside, a kind of thought experiment. Suppose you wanted to reduce this cell-size dependence. Imagine you tried assigning some fraction of the erosion at the cell to some of its neighbors. Suppose for the sake of argument that you did this by considering the probability that a portion of the channel laps onto a neighboring cell. One way to think about it is as an average overlap. If a channel is 1 m wide in a 5 m wide cell and you move it from side to side so that its centerline goes from right up against one side to right up against the other, you have an overlap function (overlap length as a function of position) that looks like this: `\\___/`. Within the sloping bits, which make up b/dx of the domain, the average overlap should be b/4 (b/2 is the max, 0 is the min, and it's a linear function). So the weighted average is $((b/dx) (b/4) + ((dx-b)/dx) 0 = b^2 / 4 dx$. If $b=0$, the overlap function is of course zero. If $b=dx$, the overlap function is $dx/4$, meaning perhaps that 3/4 of the calculated erosion happens in the cell itself, and the rest is distributed among neighbors somehow. This treatment has the result of causing the $\\Delta x$ in the denominator to go away, which seems promising...\n",
    "\n",
    "\n",
    "For the zero-sediment case, we'll change the default plucking rate coefficient to 10x higher, at $k_p = 10^{-3}$."
=======
    "    assert_almost_equal(\n",
    "        gbe._pluck_rate[grid.core_nodes],\n",
    "        [5.12263532e-06, 1.70754511e-06, 1.70754511e-06],\n",
    "    )"
   ]
  },
  {
   "cell_type": "code",
   "execution_count": null,
   "id": "c8f1a86b-a694-48d8-90ad-41eb434f5851",
   "metadata": {},
   "outputs": [],
   "source": [
    "test_rock_plucking_rate()"
>>>>>>> cf356f40
   ]
  },
  {
   "cell_type": "markdown",
   "id": "149bbbaf",
   "metadata": {},
   "source": [
    "## References and further reading\n",
    "\n",
    "Attal, M., & Lavé, J. (2006). Changes of bedload characteristics along the Marsyandi River (central Nepal): Implications for understanding hillslope sediment supply, sediment load evolution along fluvial networks, and denudation in active orogenic belts. Geol. Soc. Am. Spec. Pap, 398, 143-171.\n",
    "\n",
    "Attal, M., & Lavé, J. (2009). Pebble abrasion during fluvial transport: Experimental results and implications for the evolution of the sediment load along rivers. Journal of Geophysical Research: Earth Surface, 114(F4).\n",
    "\n",
    "Grant, G. E. (1997). Critical flow constrains flow hydraulics in mobile‐bed streams: A new hypothesis. Water Resources Research, 33(2), 349-358.\n",
    "\n",
    "Meyer-Peter, E., & Müller, R. (1948). Formulas for bed-load transport. In IAHSR 2nd meeting, Stockholm, appendix 2. IAHR.\n",
    "\n",
    "Parker, G. (1978). Self-formed straight rivers with equilibrium banks and mobile bed. Part 2. The gravel river. Journal of Fluid mechanics, 89(1), 127-146.\n",
    "\n",
    "Phillips, C. B., & Jerolmack, D. J. (2016). Self-organization of river channels as a critical filter on climate signals. Science, 352(6286), 694-697.\n",
    "\n",
    "Wickert, A. D., & Schildgen, T. F. (2019). Long-profile evolution of transport-limited gravel-bed rivers. Earth Surface Dynamics, 7(1), 17-43.\n",
    "\n",
    "Willgoose, G., Bras, R. L., & Rodriguez‐Iturbe, I. (1991). A physical explanation of an observed link area‐slope relationship. Water Resources Research, 27(7), 1697-1702.\n",
    "\n",
    "Willgoose, G. (1994). A physical explanation for an observed area‐slope‐elevation relationship for catchments with declining relief. Water Resources Research, 30(2), 151-159.\n",
    "\n",
    "Wong, M., & Parker, G. (2006). Reanalysis and correction of bed-load relation of Meyer-Peter and Müller using their own database. Journal of Hydraulic Engineering, 132(11), 1159-1168."
   ]
  }
 ],
 "metadata": {
  "kernelspec": {
   "display_name": "Python 3 (ipykernel)",
   "language": "python",
   "name": "python3"
  },
  "language_info": {
   "codemirror_mode": {
    "name": "ipython",
    "version": 3
   },
   "file_extension": ".py",
   "mimetype": "text/x-python",
   "name": "python",
   "nbconvert_exporter": "python",
   "pygments_lexer": "ipython3",
   "version": "3.10.4"
  }
 },
 "nbformat": 4,
 "nbformat_minor": 5
}<|MERGE_RESOLUTION|>--- conflicted
+++ resolved
@@ -46,7 +46,7 @@
   },
   {
    "cell_type": "markdown",
-   "id": "54f015aa",
+   "id": "f13d1024",
    "metadata": {},
    "source": [
     "## Test setup\n",
@@ -56,7 +56,7 @@
   },
   {
    "cell_type": "markdown",
-   "id": "0a268150",
+   "id": "dda9b283",
    "metadata": {},
    "source": [
     "## Imports"
@@ -65,7 +65,7 @@
   {
    "cell_type": "code",
    "execution_count": null,
-   "id": "ffe31e00",
+   "id": "876a6f51",
    "metadata": {},
    "outputs": [],
    "source": [
@@ -77,7 +77,7 @@
   },
   {
    "cell_type": "markdown",
-   "id": "d983c1aa",
+   "id": "2d9583cd",
    "metadata": {},
    "source": [
     "## Instantaneous tests\n",
@@ -96,7 +96,7 @@
   {
    "cell_type": "code",
    "execution_count": null,
-   "id": "ecb8430d",
+   "id": "0ad42760",
    "metadata": {},
    "outputs": [],
    "source": [
@@ -107,7 +107,7 @@
   },
   {
    "cell_type": "markdown",
-   "id": "b904522d",
+   "id": "7c3f0968",
    "metadata": {},
    "source": [
     "For the case with limiting sediment cover, when the cover thickness is equal to the depth decay scale (set to 0.5 m), the transport rate should be reduced by a factor of $1 - 1/e$. This works out to:"
@@ -116,7 +116,7 @@
   {
    "cell_type": "code",
    "execution_count": null,
-   "id": "33dc6e8d",
+   "id": "df76860a",
    "metadata": {},
    "outputs": [],
    "source": [
@@ -125,7 +125,7 @@
   },
   {
    "cell_type": "markdown",
-   "id": "6e34d097",
+   "id": "3509f826",
    "metadata": {},
    "source": [
     "Finally, with no sediment at all, the transport rate should be zero."
@@ -133,7 +133,7 @@
   },
   {
    "cell_type": "markdown",
-   "id": "694dace1",
+   "id": "c7ae7d39",
    "metadata": {},
    "source": [
     "Note that in order to give the grid nodes a gradient of 0.01, the elevations need to rise in the y-direction at a rate equal to 0.01 / cos 30$^\\circ$."
@@ -142,7 +142,7 @@
   {
    "cell_type": "code",
    "execution_count": null,
-   "id": "b0a73c4e",
+   "id": "7a1a902b",
    "metadata": {},
    "outputs": [],
    "source": [
@@ -181,7 +181,7 @@
   {
    "cell_type": "code",
    "execution_count": null,
-   "id": "b82703a3",
+   "id": "1c9e3bb5",
    "metadata": {},
    "outputs": [],
    "source": [
@@ -190,7 +190,7 @@
   },
   {
    "cell_type": "markdown",
-   "id": "82c2d50d",
+   "id": "7c43e18e",
    "metadata": {},
    "source": [
     "### Sediment abrasion rate\n",
@@ -207,7 +207,7 @@
   {
    "cell_type": "code",
    "execution_count": null,
-   "id": "58f2ca16",
+   "id": "ab279de9",
    "metadata": {},
    "outputs": [],
    "source": [
@@ -231,7 +231,7 @@
   {
    "cell_type": "code",
    "execution_count": null,
-   "id": "2d3862c7",
+   "id": "22e64e13",
    "metadata": {},
    "outputs": [],
    "source": [
@@ -260,7 +260,7 @@
   {
    "cell_type": "code",
    "execution_count": null,
-   "id": "27634b67",
+   "id": "723b7b8e",
    "metadata": {},
    "outputs": [],
    "source": [
@@ -269,7 +269,7 @@
   },
   {
    "cell_type": "markdown",
-   "id": "c6ab4aba",
+   "id": "0ee479c9",
    "metadata": {},
    "source": [
     "### Bedrock abrasion\n",
@@ -280,7 +280,7 @@
   {
    "cell_type": "code",
    "execution_count": null,
-   "id": "2f034af8",
+   "id": "58d13656",
    "metadata": {},
    "outputs": [],
    "source": [
@@ -311,7 +311,7 @@
   {
    "cell_type": "code",
    "execution_count": null,
-   "id": "d5f5851e",
+   "id": "c4605b79",
    "metadata": {},
    "outputs": [],
    "source": [
@@ -343,7 +343,7 @@
   {
    "cell_type": "code",
    "execution_count": null,
-   "id": "7807d6f6",
+   "id": "6d6c9beb",
    "metadata": {},
    "outputs": [],
    "source": [
@@ -352,14 +352,11 @@
   },
   {
    "cell_type": "markdown",
-   "id": "5761999b",
-   "metadata": {},
-   "source": [
-    "### Test plucking erosion\n",
-    "\n",
-<<<<<<< HEAD
-    "Here we can use test cases with zero, thin, and thick sedimentary covers.\n",
-=======
+   "id": "82bed1ae-b4bd-4b52-ad46-d3ec01d1f73c",
+   "metadata": {},
+   "source": [
+    "### Plucking erosion\n",
+    "\n",
     "Here we test the calculation of bedrock plucking rate. "
    ]
   },
@@ -399,42 +396,21 @@
    "outputs": [],
    "source": [
     "def test_rock_plucking_rate():\n",
->>>>>>> cf356f40
-    "\n",
-    "The theory behind the plucking rate goes something like this. Assume that the bankfull plucking rate is proportional to excess shear stress to a power. Whipple et al. (2000) suggested that the block loosening rate would be proportional to bed-load transport rate, which in turn tends to scale with excess stress to the 3/2 power. They also suggested that the block extraction rate might also scale linearly to weakly nonlinearly with excess shear stress. Here we take 3/2 as a suitable choice for \"weakly nonlinear\", and assume that the combination of block loosening and block extraction results in a rate of bedrock lowering by plucking (at bankfull stage) that scales with $(\\tau - \\tau_c)^{3/2}$. Given near-threshold theory, this then produces the same scaling as the bed-load transport rate, with an unknown coefficient:\n",
-    "\n",
-    "$$k_p I Q S^{7/6} e^{-H/H_s}$$\n",
-    "\n",
-    "where the exponential factor represents the fractional bedrock exposure.\n",
-    "\n",
-<<<<<<< HEAD
-    "Now this is the rate of lowering per unit bed area. To convert this into an average rate of lowering across a grid cell, one needs to make a choice. Option 1 is to assume that the portions of the cell outside of the channel \"follow the channel down\" at the same rate, by some process of rapid near-channel hillslope response. The rate of volume removal of rock per time across the cell is then the incision rate times the cell area:\n",
-    "\n",
-    "$$V_p = k_p I Q S^{7/6} e^{-H/H_s} \\Lambda$$\n",
-    "\n",
-    "where $\\Lambda$ is grid-cell surface area. The resulting lowering rate is simply this volume rate divided by cell area:\n",
-    "\n",
-    "$$E_p = k_p I Q S^{7/6} e^{-H/H_s}$$\n",
-    "\n",
-    "In this case, the rate of incision does not depend on grid-cell size, but the rate of volumetric rate of rock erosion in the cell does (the wider the cell is relative to the channel, the greater the extra area that is effectively controlled by the embedded channel).\n",
-    "\n",
-    "Option 2 is to calculate the *average* rate of lowering across the grid cell, by combining the area of the cell that is undergoing channel downcutting and the area that is not. In this case, the volumetric rock erosion rate is the incision rate per unit bed area times the surface area of the channel, which can be approximated as the width of a channel exiting the cell times its length, $\\lambda$:\n",
-    "\n",
-    "$$V_p = k_p I Q S^{7/6} e^{-H/H_s} \\lambda b$$\n",
-    "\n",
-    "and the average lowering rate across the cell is:\n",
-    "\n",
-    "$$E_p = k_p I Q S^{7/6} e^{-H/H_s} \\lambda b / \\Lambda$$\n",
-    "\n",
-    "For a square cell of width $\\Delta x$, this becomes:\n",
-    "\n",
-    "$$E_p = k_p I Q S^{7/6} e^{-H/H_s} b / \\Delta x$$\n",
-    "\n",
-    "Here's an aside, a kind of thought experiment. Suppose you wanted to reduce this cell-size dependence. Imagine you tried assigning some fraction of the erosion at the cell to some of its neighbors. Suppose for the sake of argument that you did this by considering the probability that a portion of the channel laps onto a neighboring cell. One way to think about it is as an average overlap. If a channel is 1 m wide in a 5 m wide cell and you move it from side to side so that its centerline goes from right up against one side to right up against the other, you have an overlap function (overlap length as a function of position) that looks like this: `\\___/`. Within the sloping bits, which make up b/dx of the domain, the average overlap should be b/4 (b/2 is the max, 0 is the min, and it's a linear function). So the weighted average is $((b/dx) (b/4) + ((dx-b)/dx) 0 = b^2 / 4 dx$. If $b=0$, the overlap function is of course zero. If $b=dx$, the overlap function is $dx/4$, meaning perhaps that 3/4 of the calculated erosion happens in the cell itself, and the rest is distributed among neighbors somehow. This treatment has the result of causing the $\\Delta x$ in the denominator to go away, which seems promising...\n",
-    "\n",
-    "\n",
-    "For the zero-sediment case, we'll change the default plucking rate coefficient to 10x higher, at $k_p = 10^{-3}$."
-=======
+    "\n",
+    "    grid = HexModelGrid((4, 2), spacing=1000.0)\n",
+    "    grid.status_at_node[grid.perimeter_nodes] = grid.BC_NODE_IS_CLOSED\n",
+    "    grid.status_at_node[0] = grid.BC_NODE_IS_FIXED_VALUE\n",
+    "\n",
+    "    elev = grid.add_zeros(\"topographic__elevation\", at=\"node\")\n",
+    "    elev[:] = (0.01 * grid.y_of_node) / np.cos(np.radians(30.0))\n",
+    "    sed = grid.add_zeros(\"soil__depth\", at=\"node\")\n",
+    "    sed[:] = 1.0\n",
+    "\n",
+    "    fa = FlowAccumulator(grid)\n",
+    "    fa.run_one_step()\n",
+    "    gbe = GravelBedrockEroder(grid, plucking_coefficient=1.0e-6)\n",
+    "    gbe.run_one_step(1.0)\n",
+    "\n",
     "    assert_almost_equal(\n",
     "        gbe._pluck_rate[grid.core_nodes],\n",
     "        [5.12263532e-06, 1.70754511e-06, 1.70754511e-06],\n",
@@ -449,7 +425,6 @@
    "outputs": [],
    "source": [
     "test_rock_plucking_rate()"
->>>>>>> cf356f40
    ]
   },
   {
@@ -502,4 +477,4 @@
  },
  "nbformat": 4,
  "nbformat_minor": 5
-}+}
