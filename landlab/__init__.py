--- conflicted
+++ resolved
@@ -60,23 +60,6 @@
 
 cite_as = registry.format_citations
 
-<<<<<<< HEAD
-=======
-__all__ = ['registry']
-
-from .core.model_parameter_dictionary import ModelParameterDictionary
-from .core.model_parameter_dictionary import (MissingKeyError,
-                                              ParameterValueError)
-from .core.model_parameter_loader import load_params
-from .core.model_component import Component
-from .framework.collections import Palette, Arena, NoProvidersError
-from .framework.decorators import Implements, ImplementsOrRaise
-from .framework.framework import Framework
-from .field.scalar_data_fields import FieldError
-from .grid import *
-from .plot import *
->>>>>>> f85f7905
-
 __all__ = [
     "registry",
     "ModelParameterDictionary",
